--- conflicted
+++ resolved
@@ -163,15 +163,9 @@
                     }
                     // Update topic subscription
                     let result = timeout(update_timeout,
-<<<<<<< HEAD
                         self.config.generate_topics(
                             &self.config.radio_infrastructure().coverage,
                             &self.config.graph_stack().indexer_address)
-=======
-                        self.graphcast_agent()
-                        .update_content_topics(self.config.generate_topics(
-                            &self.config.radio_setup().gossip_topic_coverage,).await)
->>>>>>> 623bf082
                     ).await;
 
                     if result.is_err() {
